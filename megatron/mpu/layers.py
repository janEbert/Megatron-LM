# coding=utf-8
# Copyright (c) 2020, NVIDIA CORPORATION.  All rights reserved.
#
# Licensed under the Apache License, Version 2.0 (the "License");
# you may not use this file except in compliance with the License.
# You may obtain a copy of the License at
#
#     http://www.apache.org/licenses/LICENSE-2.0
#
# Unless required by applicable law or agreed to in writing, software
# distributed under the License is distributed on an "AS IS" BASIS,
# WITHOUT WARRANTIES OR CONDITIONS OF ANY KIND, either express or implied.
# See the License for the specific language governing permissions and
# limitations under the License.


# Parts of the code here are adapted from PyTorch
# repo: https://github.com/pytorch/pytorch


import math

import torch
import torch.nn.functional as F
import torch.nn.init as init
from torch.nn.parameter import Parameter

from .initialize import get_tensor_model_parallel_rank
from .initialize import get_tensor_model_parallel_world_size
from .initialize import get_tensor_model_parallel_group
from .mappings import copy_to_tensor_model_parallel_region
from .mappings import gather_from_tensor_model_parallel_region
from .mappings import gather_from_sequence_parallel_region
from .mappings import reduce_from_tensor_model_parallel_region
from .mappings import scatter_to_tensor_model_parallel_region
from .mappings import reduce_scatter_to_sequence_parallel_region

from .random import get_cuda_rng_tracker
from .utils import divide
from .utils import split_tensor_along_last_dim
from .utils import VocabUtility
from megatron import get_args

_MODEL_PARALLEL_ATTRIBUTE_DEFAULTS = {'tensor_model_parallel': False,
                                      'partition_dim': -1,
                                      'partition_stride': 1}

def param_is_not_tensor_parallel_duplicate(param):
    return (hasattr(param, 'tensor_model_parallel') and
            param.tensor_model_parallel) or (
                get_tensor_model_parallel_rank() == 0)


def set_tensor_model_parallel_attributes(tensor, is_parallel, dim, stride):
    # Make sure the attributes are not set.
    for attribute in _MODEL_PARALLEL_ATTRIBUTE_DEFAULTS:
        assert not hasattr(tensor, attribute)
    # Set the attributes.
    setattr(tensor, 'tensor_model_parallel', is_parallel)
    setattr(tensor, 'partition_dim', dim)
    setattr(tensor, 'partition_stride', stride)


def set_defaults_if_not_set_tensor_model_parallel_attributes(tensor):
    def maybe_set(attribute, value):
        if not hasattr(tensor, attribute):
            setattr(tensor, attribute, value)
    for attribute in _MODEL_PARALLEL_ATTRIBUTE_DEFAULTS:
        maybe_set(attribute, _MODEL_PARALLEL_ATTRIBUTE_DEFAULTS[attribute])


def copy_tensor_model_parallel_attributes(destination_tensor, source_tensor):
    def maybe_copy(attribute):
        if hasattr(source_tensor, attribute):
            setattr(destination_tensor, attribute,
                    getattr(source_tensor, attribute))
    for attribute in _MODEL_PARALLEL_ATTRIBUTE_DEFAULTS:
        maybe_copy(attribute)


def _initialize_affine_weight_gpu(weight, init_method,
                                  partition_dim, stride=1):
    """Initialize affine weight for model parallel on GPU."""

    set_tensor_model_parallel_attributes(tensor=weight,
                                         is_parallel=True,
                                         dim=partition_dim,
                                         stride=stride)

    with get_cuda_rng_tracker().fork():
        init_method(weight)


def _initialize_affine_weight_cpu(weight, output_size, input_size,
                                  per_partition_size, partition_dim,
                                  init_method, stride=1,
                                  return_master_weight=False):
    """Initialize affine weight for model parallel.

    Build the master weight on all processes and scatter
    the relevant chunk."""

    set_tensor_model_parallel_attributes(tensor=weight,
                                         is_parallel=True,
                                         dim=partition_dim,
                                         stride=stride)

    # Initialize master weight
    master_weight = torch.empty(output_size, input_size,
                                dtype=torch.float,
                                requires_grad=False)
    init_method(master_weight)
    args = get_args()
    master_weight = master_weight.to(dtype=args.params_dtype)

    # Split and copy
    per_partition_per_stride_size = divide(per_partition_size, stride)
    weight_list = torch.split(master_weight, per_partition_per_stride_size,
                              dim=partition_dim)
    rank = get_tensor_model_parallel_rank()
    world_size = get_tensor_model_parallel_world_size()
    my_weight_list = weight_list[rank::world_size]

    with torch.no_grad():
        torch.cat(my_weight_list, dim=partition_dim, out=weight)
    if return_master_weight:
        return master_weight
    return None


class VocabParallelEmbedding(torch.nn.Module):
    """Embedding parallelized in the vocabulary dimension.

    This is mainly adapted from torch.nn.Embedding and all the default
    values are kept.
    Arguments:
        num_embeddings: vocabulary size.
        embedding_dim: size of hidden state.
        init_method: method to initialize weights.
    """

    def __init__(self, num_embeddings, embedding_dim,
                 init_method=init.xavier_normal_):
        super(VocabParallelEmbedding, self).__init__()
        # Keep the input dimensions.
        self.num_embeddings = num_embeddings
        self.embedding_dim = embedding_dim
        # Set the detauls for compatibility.
        self.padding_idx = None
        self.max_norm = None
        self.norm_type = 2.
        self.scale_grad_by_freq = False
        self.sparse = False
        self._weight = None
        self.tensor_model_parallel_size = get_tensor_model_parallel_world_size()
        # Divide the weight matrix along the vocaburaly dimension.
        self.vocab_start_index, self.vocab_end_index = \
            VocabUtility.vocab_range_from_global_vocab_size(
                self.num_embeddings, get_tensor_model_parallel_rank(),
                self.tensor_model_parallel_size)
        self.num_embeddings_per_partition = self.vocab_end_index - \
            self.vocab_start_index

        # Allocate weights and initialize.
        args = get_args()
        if args.use_cpu_initialization:
            self.weight = Parameter(torch.empty(
                self.num_embeddings_per_partition, self.embedding_dim,
                dtype=args.params_dtype))
            _initialize_affine_weight_cpu(
                self.weight, self.num_embeddings, self.embedding_dim,
                self.num_embeddings_per_partition, 0, init_method)
        else:
            self.weight = Parameter(torch.empty(
                self.num_embeddings_per_partition, self.embedding_dim,
                device=torch.cuda.current_device(), dtype=args.params_dtype))
            _initialize_affine_weight_gpu(self.weight, init_method,
                                          partition_dim=0, stride=1)

    def forward(self, input_):
        if self.tensor_model_parallel_size > 1:
            # Build the mask.
            input_mask = (input_ < self.vocab_start_index) | \
                         (input_ >= self.vocab_end_index)
            # Mask the input.
            masked_input = input_.clone() - self.vocab_start_index
            masked_input[input_mask] = 0
        else:
            masked_input = input_
            # Get the embeddings.
        output_parallel = F.embedding(masked_input, self.weight,
                                      self.padding_idx, self.max_norm,
                                      self.norm_type, self.scale_grad_by_freq,
                                      self.sparse)
        # Mask the output embedding.
        if self.tensor_model_parallel_size > 1:
            output_parallel[input_mask, :] = 0.0
        # Reduce across all the model parallel GPUs.
        output = reduce_from_tensor_model_parallel_region(output_parallel)
        return output


class LinearWithGradAccumulationAndAsyncCommunication(torch.autograd.Function):
    """
    Linear layer execution with asynchronous communication and gradient accumulation
    fusion in backprop.
    """
    all_gather_buffer = None

    @staticmethod
    def forward(ctx, input, weight, bias, gradient_accumulation_fusion,
                async_grad_allreduce, sequence_parallel):
        ctx.save_for_backward(input, weight)
        ctx.use_bias = bias is not None
        ctx.gradient_accumulation_fusion = gradient_accumulation_fusion
        ctx.async_grad_allreduce = async_grad_allreduce
        ctx.sequence_parallel = sequence_parallel
      
        if sequence_parallel:
            world_size = get_tensor_model_parallel_world_size()
            dim_size = list(input.size())
            dim_size[0] = dim_size[0] * world_size

            if LinearWithGradAccumulationAndAsyncCommunication.all_gather_buffer is None:
                LinearWithGradAccumulationAndAsyncCommunication.all_gather_buffer = \
                    torch.empty(dim_size, dtype=input.dtype,
                                device=torch.cuda.current_device(),
                                requires_grad=False)
            torch.distributed._all_gather_base(
                LinearWithGradAccumulationAndAsyncCommunication.all_gather_buffer,
                input,
                group=get_tensor_model_parallel_group())
            total_input = LinearWithGradAccumulationAndAsyncCommunication.all_gather_buffer
        else:
            total_input = input

        output = torch.matmul(total_input, weight.t())
        if bias is not None:
            output = output + bias
        return output

    @staticmethod
    def backward(ctx, grad_output):
        input, weight = ctx.saved_tensors
        use_bias = ctx.use_bias
        
        if ctx.sequence_parallel:
            world_size = get_tensor_model_parallel_world_size()
            dim_size = list(input.size())
            dim_size[0] = dim_size[0] * world_size

            handle = torch.distributed._all_gather_base(
                LinearWithGradAccumulationAndAsyncCommunication.all_gather_buffer,
                input,
                group=get_tensor_model_parallel_group(), async_op=True)

            # Delay the start of intput gradient computation shortly (3us) to have
            # gather scheduled first and have GPU resources allocated
            _ = torch.empty(1, device=grad_output.device) + 1
            total_input = LinearWithGradAccumulationAndAsyncCommunication.all_gather_buffer
        else:
            total_input = input
        grad_input = grad_output.matmul(weight)

        if ctx.sequence_parallel:
            handle.wait()

        # Convert the tensor shapes to 2D for execution compatibility
        grad_output = grad_output.view(grad_output.shape[0] * grad_output.shape[1],
                                       grad_output.shape[2])
        total_input = total_input.view(total_input.shape[0] * total_input.shape[1],
				       total_input.shape[2])
 
        if ctx.async_grad_allreduce:
            # Asynchronous all-reduce
            handle = torch.distributed.all_reduce(
                    grad_input, group=get_tensor_model_parallel_group(), async_op=True)
            # Delay the start of weight gradient computation shortly (3us) to have
            # all-reduce scheduled first and have GPU resources allocated
            _ = torch.empty(1, device=grad_output.device) + 1
 
        if ctx.sequence_parallel:
            assert not ctx.async_grad_allreduce
            dim_size = list(input.size())
            sub_grad_input = torch.empty(dim_size, dtype=input.dtype,
                                         device=torch.cuda.current_device(),
                                         requires_grad=False)
            # reduce_scatter
            handle = torch.distributed._reduce_scatter_base(sub_grad_input, grad_input, 
                                                            group=get_tensor_model_parallel_group(),
                                                            async_op=True)
            # Delay the start of weight gradient computation shortly (3us) to have
            # reduce scatter scheduled first and have GPU resources allocated
            _ = torch.empty(1, device=grad_output.device) + 1
        

        if ctx.gradient_accumulation_fusion:
<<<<<<< HEAD
            fused_dense_cuda.wgrad_gemm_accum_fp32(total_input, grad_output, weight.main_grad)
=======
            import fused_dense_cuda
            fused_dense_cuda.wgrad_gemm_accum_fp32(input, grad_output, weight.main_grad)
>>>>>>> d2394294
            grad_weight = None
        else:
            grad_weight = grad_output.t().matmul(total_input)
        grad_bias = grad_output.sum(dim=0) if use_bias else None

        if ctx.sequence_parallel:
            handle.wait()
            return sub_grad_input, grad_weight, grad_bias, None, None, None

        if ctx.async_grad_allreduce:
            handle.wait()

        return grad_input, grad_weight, grad_bias, None, None, None


class ColumnParallelLinear(torch.nn.Module):
    """Linear layer with column parallelism.

    The linear layer is defined as Y = XA + b. A is parallelized along
    its second dimension as A = [A_1, ..., A_p].

    Arguments:
        input_size: first dimension of matrix A.
        output_size: second dimension of matrix A.
        bias: If true, add bias
        gather_output: If true, call all-gather on output and make Y available
                       to all GPUs, otherwise, every GPU will have its output
                       which is Y_i = XA_i
        init_method: method to initialize weights. Note that bias is always set
                     to zero.
        stride: For the strided linear layers.
        keep_master_weight_for_test: This was added for testing and should be
                                     set to False. It returns the master weights
                                     used for initialization.
        skip_bias_add: This was added to enable performance optimations where bias
                       can be fused with other elementwise operations. we skip 
                       adding bias but instead return it.
    """

    def __init__(self, input_size, output_size, bias=True, gather_output=True,
                 init_method=init.xavier_normal_, stride=1,
                 keep_master_weight_for_test=False,
                 skip_bias_add=False):
        super(ColumnParallelLinear, self).__init__()

        # Keep input parameters
        self.input_size = input_size
        self.output_size = output_size
        self.gather_output = gather_output
        # Divide the weight matrix along the last dimension.
        world_size = get_tensor_model_parallel_world_size()
        self.output_size_per_partition = divide(output_size, world_size)
        self.skip_bias_add = skip_bias_add

        # Parameters.
        # Note: torch.nn.functional.linear performs XA^T + b and as a result
        # we allocate the transpose.
        # Initialize weight.
        args = get_args()
        if args.use_cpu_initialization:
            self.weight = Parameter(torch.empty(self.output_size_per_partition,
                                                self.input_size,
                                                dtype=args.params_dtype))
            self.master_weight = _initialize_affine_weight_cpu(
                self.weight, self.output_size, self.input_size,
                self.output_size_per_partition, 0, init_method,
                stride=stride, return_master_weight=keep_master_weight_for_test)
        else:
            self.weight = Parameter(torch.empty(
                self.output_size_per_partition, self.input_size,
                device=torch.cuda.current_device(), dtype=args.params_dtype))
            _initialize_affine_weight_gpu(self.weight, init_method,
                                          partition_dim=0, stride=stride)

        if bias:
            if args.use_cpu_initialization:
                self.bias = Parameter(torch.empty(
                    self.output_size_per_partition, dtype=args.params_dtype))
            else:
                self.bias = Parameter(torch.empty(
                    self.output_size_per_partition,
                    device=torch.cuda.current_device(),
                    dtype=args.params_dtype))
            set_tensor_model_parallel_attributes(self.bias, True, 0, stride)
            # Always initialize bias to zero.
            with torch.no_grad():
                self.bias.zero_()
        else:
            self.register_parameter('bias', None)
        self.async_tensor_model_parallel_allreduce = (
                args.async_tensor_model_parallel_allreduce and
                world_size > 1)
        self.sequence_parallel = (
                args.sequence_parallel and
                world_size > 1)
        assert not self.async_tensor_model_parallel_allreduce or \
            not self.sequence_parallel
        self.gradient_accumulation_fusion = args.gradient_accumulation_fusion

    def forward(self, input_):
        bias = self.bias if not self.skip_bias_add else None

        if self.async_tensor_model_parallel_allreduce or \
                self.sequence_parallel:
            input_parallel = input_
        else:
            input_parallel = copy_to_tensor_model_parallel_region(input_)
        # Matrix multiply.
        output_parallel = LinearWithGradAccumulationAndAsyncCommunication.apply(
            input_parallel, self.weight, bias, self.gradient_accumulation_fusion,
            self.async_tensor_model_parallel_allreduce, self.sequence_parallel)
        if self.gather_output:
            # All-gather across the partitions.
            assert not self.sequence_parallel
            output = gather_from_tensor_model_parallel_region(output_parallel)
        else:
            output = output_parallel
        output_bias = self.bias if self.skip_bias_add else None
        return output, output_bias


class RowParallelLinear(torch.nn.Module):
    """Linear layer with row parallelism.

    The linear layer is defined as Y = XA + b. A is parallelized along
    its first dimension and X along its second dimension as:
               -   -
              | A_1 |
              | .   |
          A = | .   |        X = [X_1, ..., X_p]
              | .   |
              | A_p |
               -   -
    Arguments:
        input_size: first dimension of matrix A.
        output_size: second dimension of matrix A.
        bias: If true, add bias. Note that bias is not parallelized.
        input_is_parallel: If true, we assume that the input is already
                           split across the GPUs and we do not split
                           again.
        init_method: method to initialize weights. Note that bias is always set
                     to zero.
        stride: For the strided linear layers.
        keep_master_weight_for_test: This was added for testing and should be
                                     set to False. It returns the master weights
                                     used for initialization.
        skip_bias_add: This was added to enable performance optimization where bias
                       can be fused with other elementwise operations. We skip
                       adding bias but instead return it.
    """

    def __init__(self, input_size, output_size, bias=True,
                 input_is_parallel=False,
                 init_method=init.xavier_normal_, stride=1,
                 keep_master_weight_for_test=False,
                 skip_bias_add=False):
        super(RowParallelLinear, self).__init__()

        # Keep input parameters
        self.input_size = input_size
        self.output_size = output_size
        self.input_is_parallel = input_is_parallel
        # Divide the weight matrix along the last dimension.
        world_size = get_tensor_model_parallel_world_size()
        self.input_size_per_partition = divide(input_size, world_size)
        self.skip_bias_add = skip_bias_add

        # Parameters.
        # Note: torch.nn.functional.linear performs XA^T + b and as a result
        # we allocate the transpose.
        # Initialize weight.
        args = get_args()
        if args.use_cpu_initialization:
            self.weight = Parameter(torch.empty(self.output_size,
                                                self.input_size_per_partition,
                                                dtype=args.params_dtype))
            self.master_weight = _initialize_affine_weight_cpu(
                self.weight, self.output_size, self.input_size,
                self.input_size_per_partition, 1, init_method,
                stride=stride, return_master_weight=keep_master_weight_for_test)
        else:
            self.weight = Parameter(torch.empty(
                self.output_size, self.input_size_per_partition,
                device=torch.cuda.current_device(), dtype=args.params_dtype))
            _initialize_affine_weight_gpu(self.weight, init_method,
                                          partition_dim=1, stride=stride)
        if bias:
            if args.use_cpu_initialization:
                self.bias = Parameter(torch.empty(self.output_size,
                                                  dtype=args.params_dtype))
            else:
                self.bias = Parameter(torch.empty(
                    self.output_size, device=torch.cuda.current_device(),
                    dtype=args.params_dtype))
            setattr(self.bias, 'sequence_parallel', args.sequence_parallel)

            # Always initialize bias to zero.
            with torch.no_grad():
                self.bias.zero_()
        else:
            self.register_parameter('bias', None)
        self.sequence_parallel = args.sequence_parallel
        self.gradient_accumulation_fusion = args.gradient_accumulation_fusion



    def forward(self, input_):
        # Set up backprop all-reduce.
        if self.input_is_parallel:
            input_parallel = input_
        else:
            assert not self.sequence_parallel
            input_parallel = scatter_to_tensor_model_parallel_region(input_)
        # Matrix multiply.
        output_parallel = LinearWithGradAccumulationAndAsyncCommunication.apply(
            input_parallel, self.weight, None,
            self.gradient_accumulation_fusion, None, None)
        # All-reduce across all the partitions.
        if self.sequence_parallel:
            output_ = reduce_scatter_to_sequence_parallel_region(output_parallel)
        else:
            output_ = reduce_from_tensor_model_parallel_region(output_parallel)
        if not self.skip_bias_add:
            output = output_ + self.bias if self.bias is not None else output_
            output_bias = None
        else:
            output = output_
            output_bias = self.bias
        return output, output_bias
<|MERGE_RESOLUTION|>--- conflicted
+++ resolved
@@ -295,12 +295,8 @@
         
 
         if ctx.gradient_accumulation_fusion:
-<<<<<<< HEAD
+            import fused_dense_cuda
             fused_dense_cuda.wgrad_gemm_accum_fp32(total_input, grad_output, weight.main_grad)
-=======
-            import fused_dense_cuda
-            fused_dense_cuda.wgrad_gemm_accum_fp32(input, grad_output, weight.main_grad)
->>>>>>> d2394294
             grad_weight = None
         else:
             grad_weight = grad_output.t().matmul(total_input)
